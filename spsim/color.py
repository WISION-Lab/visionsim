import numpy as np
import torch


def binary_avg_to_rgb(mean_binary_patch, factor=1.0):
    """Convert average binary patches to RGB
    Invert the process by which binary frames are simulated. The result can be either
    linear RGB values or sRGB values depending on how the binary frames were constructed.

    Assuming each binary patch was created by a Bernoulli process with p=1-exp(-factor*rgb),
    then the average of binary frames tends to p. We can therefore recover the original rgb
    values as -log(1-bin)/factor.

    Args:
        mean_binary_patch: Binary avg to convert to rgb
        factor: Factor division. Defaults to 1.0.
    :return:
        RGB value corresponding to specificed factor.
    """
    module = torch if torch.is_tensor(mean_binary_patch) else np
    return -module.log(1 - mean_binary_patch) / factor


def srgb_to_linearrgb(img):
    """Performs sRGB to linear RGB color space conversion by reversing gamma correction and obtaining values that represent the scene's intensities.
    
    Args:
        img: Tensor or np array to perform conversion.
    :returns:
        linear rgb image tensor or np array.

    """
    # https://github.com/blender/blender/blob/master/source/blender/blenlib/intern/math_color.c
    module = torch if torch.is_tensor(img) else np
    #RY. Boolean mask values under 
    mask = img < 0.04045
    #RY. This step reverses the gamma correction applied to sRGB images. Additionally, the clippe
    #d values are divided by 12.92 to account for the linear-to-gamma conversion used in sRGB encoding.
    img[mask] = module.clip(img[mask], 0.0, module.inf) / 12.92
    return ((img + 0.055) / 1.055) ** 2.4


def linearrgb_to_srgb(img):
    """Performs linear RGB to sRGB inverse color space conversion to apply gamma correction or display purposes

    Args:
        img: Tensor or np array to perform conversion.
    :returns:
        srgb image tensor or np array.
    """
    # https://github.com/blender/blender/blob/master/source/blender/blenlib/intern/math_color.c
    module = torch if torch.is_tensor(img) else np
    mask = img < 0.0031308
    img[mask] = module.clip(img[mask], 0.0, module.inf) * 12.92
    return module.clip(1.055 * img ** (1.0 / 2.4) - 0.055, 0.0, 1.0)


def apply_alpha(img, alpha_color=(1.0, 1.0, 1.0), ret_alpha=True):
    """Performs alpha blending between image and background color
    Blend an image with a background color using the image's alpha channel
    
    Args:
        img: Np array to perform blending.
        alpha_color: Backgroud color to blend. Defaults to (1.0,1.0,1.0).
        ret_alpha: Flag to return alpha value. Defaults to true.

    :returns:
        Blended image and alpha value, or just image if ret_alpha false.
    """
    if not np.issubdtype(img.dtype, float) or img.max() > 1.0 or img.min() < 0.0:
        raise RuntimeError("Expected image to be of dtype float and normalized to the range [0, 1].")

    # At least 3d with added axis appended to end
    #RY. if 2d gray scale, adds additional alpha channel
    img = np.expand_dims(img, -1 if img.ndim == 2 else ())

<<<<<<< HEAD
    #RY. splits RGB and alpha channels, if doesnt have 4 channels, 1 alpha value
=======
    # If image does not have 4 channels, pass through
    if img.shape[-1] != 4:
        return (img, 1.0) if ret_alpha else img

>>>>>>> a7cee2e1
    img, alpha = np.split(img, [-1], axis=-1) if img.shape[-1] == 4 else (img, 1.0)
    img = img * alpha + np.array(alpha_color) * (1 - alpha)

    return (img, alpha) if ret_alpha else img


def emulate_rgb_from_merged(patch, burst_size=200, readout_std=20, fwc=500, factor=1.0, generator=None):
    """Simulates process of creating RGB image from merged intensity frames.Quantized sRGB patch is returned

    Args:
        patch: Input patch is average of burst_size linear-intensity frames.
        burst_size: Number of frames used for averaging. Defaults to 200.
        readout_std: Standard deviation of zero mean Gaussian read noise. Defaults to 20.
        fwc: Full well capacity, used for normalization. Defaults to 500.
        factor: Scaling factor to control intesnity of output RGB image. Defaults to 1.0. 
        generator: Optional random number generator. Defaults to none.

    :returns:
        Processed path is returned as an np array.
        
    """
    # Input patch is average of `burst_size` linear-intensity frames, get sum by multiplying.
    patch = patch * burst_size

    # Above sum is in range [0, burst_size*factor]
    # Perform poisson sampling and add zero-mean gaussian read noise
    patch = torch.poisson(patch, generator=generator)
    patch += torch.normal(torch.zeros_like(patch), readout_std, generator=generator)

    # Normalize by full well capacity, clip highlights, and quantize to 12-bits
    patch = torch.clip(patch / fwc, 0, 1.0)
    patch = torch.round(patch * 2**12) / 2**12

    # Multiply by gain to keep constant(-ish) brightness
    patch *= fwc / (burst_size * factor)

    # Convert to sRGB color space for viewing and quantize to 8-bits
    patch = linearrgb_to_srgb(patch)
    patch = torch.round(patch * 2**8) / 2**8
    return patch<|MERGE_RESOLUTION|>--- conflicted
+++ resolved
@@ -74,14 +74,11 @@
     #RY. if 2d gray scale, adds additional alpha channel
     img = np.expand_dims(img, -1 if img.ndim == 2 else ())
 
-<<<<<<< HEAD
     #RY. splits RGB and alpha channels, if doesnt have 4 channels, 1 alpha value
-=======
     # If image does not have 4 channels, pass through
     if img.shape[-1] != 4:
         return (img, 1.0) if ret_alpha else img
 
->>>>>>> a7cee2e1
     img, alpha = np.split(img, [-1], axis=-1) if img.shape[-1] == 4 else (img, 1.0)
     img = img * alpha + np.array(alpha_color) * (1 - alpha)
 
