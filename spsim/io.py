--- conflicted
+++ resolved
@@ -2,7 +2,6 @@
 import numpy as np
 
 
-<<<<<<< HEAD
 def read_img(in_file, apply_alpha=True, grayscale=False, bgcolor=(1.0, 1.0, 1.0)):
     """Reads imagine file, converts from grayscale to 3D, apply alpha blend with specified background color
     Args:
@@ -16,9 +15,7 @@
         
 
     """
-=======
 def read_img(in_file, apply_alpha=True, grayscale=False, alpha_color=(1.0, 1.0, 1.0)):
->>>>>>> a7cee2e1
     img = iio.imread(in_file)
 
     #RY. if graysacle 2d make 3d
@@ -31,12 +28,9 @@
     #RY. [:,:,:-1] extracts alpha channel. [...,None] addes new channel to alpha channel. shape[2] checks if image has 4 channels(it has alpha).
     #RY. if not alpha is set to 1. Ensures copntains alpha channel if it has, 1 if it doesnt
     alpha = img[:, :, -1][..., None] if img.shape[2] == 4 else 1.0
-<<<<<<< HEAD
     #RY. simply returnse extracted rgb data if not apply alpha, blends and uses background color if true.
     img = img[:, :, :3] if not apply_alpha else img[:, :, :3] * alpha + np.array(bgcolor) * (1 - alpha)
-=======
     img = img[:, :, :3] if not apply_alpha else img[:, :, :3] * alpha + np.array(alpha_color) * (1 - alpha)
->>>>>>> a7cee2e1
 
     if grayscale:
         # Manually grayscale as we've already converted to floating point pixel values
